--- conflicted
+++ resolved
@@ -14,12 +14,8 @@
 from google.cloud import bigquery as bq
 from google.cloud import storage as gcs
 from scipy.stats import truncnorm
-<<<<<<< HEAD
 from google.cloud.exceptions import NotFound
-=======
 import sys
-
->>>>>>> ae524da5
 
 class DataGenerator(object):
     """
